<<<<<<< HEAD
import os
=======
import json
import logging
from pathlib import Path
>>>>>>> 29f78592
from typing import List

import pandas as pd

<<<<<<< HEAD
from full_temporal_relation.models.HuggingFaceClient import HuggingfaceClient
from full_temporal_relation.models.LLModel import LLModel
# from full_temporal_relation.models.TogetherAIClient import TogetherAIClient
# from full_temporal_relation.models.gemini import Gemini
# from full_temporal_relation.models.llama3 import GroqModel
from full_temporal_relation.data.postprocessing import prepare_df_from_response, majority_vote_decision
from full_temporal_relation.visualization.graph import draw_directed_graph
from full_temporal_relation.data.preprocessing import load_data, Doc
from full_temporal_relation.graph import Graph, create_simple_graph


def main(model_name: str, method: str, model: LLModel, prompt_filename: str,  prompt_params: List[str],
         raw_text_name: str, suffix_path: str = ''):
    DATA_PATH = Path('./data')

    MATRES_DATA_PATH = DATA_PATH / 'MATRES'
    PLATINUM_RAW = MATRES_DATA_PATH / 'raw' / 'TBAQ-cleaned' / 'te3-platinum'
    gold_data_path = MATRES_DATA_PATH / 'platinum.txt'
=======
from full_temporal_relation.data.postprocessing import prepare_df_from_response, majority_vote_decision
from full_temporal_relation.data.preprocessing import Doc, load_data
from full_temporal_relation.metrics import summary_results
from full_temporal_relation.models.LLModel import LLModel
from full_temporal_relation.models.TogetherAIClient import TogetherAIClient

DATA_PATH = Path('../data')
MATRES_DATA_PATH = Path('../data') / 'MATRES'
PLATINUM_RAW = MATRES_DATA_PATH / 'raw' / 'TBAQ-cleaned' / 'te3-platinum'
gold_data_path = MATRES_DATA_PATH / 'platinum.txt'
TRC_RAW_PATH = DATA_PATH / 'TRC'
TRC_RESULTS_PATH = TRC_RAW_PATH / 'results'
>>>>>>> 29f78592

def generate_suffix_name(model_name: str, method: str, suffix_path: str):
    suffixes = [model_name.split('/')[1] if '/' in model_name else model_name, method]
    if suffix_path:
        suffixes.append(suffix_path)
    return '-'.join(suffixes)

def main(model_name: str, method: str, model: LLModel, prompt_filename: str,  prompt_params: List[str],
         raw_text_name: str, data_name: str, suffix_path: str = '', mode: str = 'multi'):
    suffix_name = generate_suffix_name(model_name, method, suffix_path)

    llm_response_path = TRC_RAW_PATH / 'llm_response' / method / f'{mode}-{data_name}-{suffix_name}.jsonl'
    parsed_response_path = TRC_RAW_PATH / 'parsed_responses' / method / f'{mode}-{data_name}-results-{suffix_name}.csv'
    results_path = TRC_RAW_PATH / 'results' / method / f'{mode}-{data_name}results-{suffix_name}.csv'

    # Generate model and response
    # model.generate_responses(text_path=TRC_RAW_PATH / 'raw_text' / raw_text_name,
    #                          prompt_path=TRC_RAW_PATH / 'prompts' / method / prompt_filename,
    #                          results_path=llm_response_path,
    #                          prompt_params=prompt_params)

    all_parsed_response_df = pd.DataFrame(columns=['docid', 'verb1', 'verb2', 'eiid1', 'eiid2',
                                                   'relation', 'unique_id', 'model_name',
                                                   'p_label', 'mode']).astype({'unique_id': str})

    if mode == 'pair':
        records = json.load((TRC_RAW_PATH / 'raw_text' / raw_text_name).open('r'))
        responses = pd.read_json(llm_response_path, lines=True).to_dict(orient='records')
        for (record, response) in zip(records, responses):
            response['response'] = record['relations'].replace('[RELATION]', response['response'].split('\n\n')[0])
        results_df = pd.DataFrame.from_dict(responses)
    else:
        results_df = pd.read_json(llm_response_path, lines=True)

    for doc_id, group in results_df.groupby('doc_id'):
        doc = Doc(PLATINUM_RAW / f'{doc_id}.tml')
        for idx, (_, row) in enumerate(group.iterrows()):
            response = row.response

            parsed_response_df = prepare_df_from_response(response, doc, mode)
            parsed_response_df['model_name'] = model_name
            parsed_response_df['iter'] = idx
            all_parsed_response_df = pd.concat([all_parsed_response_df, parsed_response_df], ignore_index=True)

    all_parsed_response_df.to_csv(parsed_response_path, index=False)

    # parse model responses
    min_votes: int = 3
    majority_vote_decision(parsed_response_path, results_path, min_votes)
    return results_path

def get_summary_results(model_name: str, method: str, labeled_path: Path, results_path: Path, suffix_path: str = '') -> pd.DataFrame:
    result_file_suffix = generate_suffix_name(model_name, method, suffix_path)

    gold_df = load_data(labeled_path)

    # try:
    df = summary_results(results_path,
                         gold_df,
                         model_name)
    df['method'] = method
    df['suffix_path'] = suffix_path
    df['model_name'] = model_name
    return df
    # except KeyError as e:
    #     logging.warning(f'No results for {result_file_suffix}, probably old format, error: {e}')
    # except FileNotFoundError as e:
    #     logging.warning(f'No results for {result_file_suffix}, experiment results not been found')


if __name__ == '__main__':
<<<<<<< HEAD
    gpu_device = 1
    os.environ['CUDA_VISIBLE_DEVICES'] = str(gpu_device)
=======
    BASE_NAMES = ['AQUAINT', 'TimeBank', 'te3-platinum']
    BASE_DF_PATHS = ['aquaint.txt', 'timebank.txt', 'platinum.txt']

    name = 'te3-platinum'
    labeled_df_name = 'platinum.txt'

    mode = 'pair'
    # mode = 'multi'
>>>>>>> 29f78592

    method = 'zero-shot'
    # method = 'few-shot'

    prompt_filename = 'graph-generation-v1.txt'
    prompt_params = ['text']
    suffix_path = ''

    # prompt_filename = 'graph-generation-v2.txt'
    # prompt_params = ['text', 'relations']
    # suffix_path = 'completion'

    # prompt_filename = 'graph-generation-v3.txt'
    # prompt_params = ['text', 'relations']
    # suffix_path = 'completion-explanation'

    # raw_text_name = 'platinum_text_prepared.json'
    # raw_text_name = 'platinum_text_w_relations_prepared.json'
    raw_text_name = f'{mode}_{name.lower()}_text_w_relations_prepared.json'

    # model_name = 'llama-3.1-70b-versatile'
    # model = GroqModel(model_name)

    # model_name = 'gemini-1.5-pro'
    # model_name = 'gemini-1.5-flash'
    # model = Gemini(model_name, n_trails=5)

    # model_name = "meta-llama/Meta-Llama-3.1-8B-Instruct-Turbo"
    # model = TogetherAIClient(model_name)

    model_name = "meta-llama/Llama-3.1-8B-Instruct"
    model = HuggingfaceClient(model_name=model_name, device=gpu_device)

    """
    train - timebank.txt
    valid - aquaint.txt
    test - platinum.txt
    """

    results_path = main(model_name, method, model, prompt_filename, prompt_params,
         raw_text_name=raw_text_name, suffix_path=suffix_path, data_name=name, mode=mode)

    results_df = get_summary_results(model_name, method,
                                  labeled_path=MATRES_DATA_PATH / labeled_df_name,
                                  results_path=results_path,
                                  suffix_path=suffix_path)

    results_metrics_path = TRC_RAW_PATH / 'final_metrics' / method / results_path.name
    results_metrics_path.parent.mkdir(parents=True, exist_ok=True)
    results_df.to_csv(results_metrics_path, index=False)<|MERGE_RESOLUTION|>--- conflicted
+++ resolved
@@ -1,15 +1,14 @@
-<<<<<<< HEAD
-import os
-=======
 import json
 import logging
 from pathlib import Path
->>>>>>> 29f78592
+import os
 from typing import List
 
 import pandas as pd
 
-<<<<<<< HEAD
+from full_temporal_relation.data.postprocessing import prepare_df_from_response, majority_vote_decision
+from full_temporal_relation.data.preprocessing import Doc, load_data
+from full_temporal_relation.metrics import summary_results
 from full_temporal_relation.models.HuggingFaceClient import HuggingfaceClient
 from full_temporal_relation.models.LLModel import LLModel
 # from full_temporal_relation.models.TogetherAIClient import TogetherAIClient
@@ -28,20 +27,6 @@
     MATRES_DATA_PATH = DATA_PATH / 'MATRES'
     PLATINUM_RAW = MATRES_DATA_PATH / 'raw' / 'TBAQ-cleaned' / 'te3-platinum'
     gold_data_path = MATRES_DATA_PATH / 'platinum.txt'
-=======
-from full_temporal_relation.data.postprocessing import prepare_df_from_response, majority_vote_decision
-from full_temporal_relation.data.preprocessing import Doc, load_data
-from full_temporal_relation.metrics import summary_results
-from full_temporal_relation.models.LLModel import LLModel
-from full_temporal_relation.models.TogetherAIClient import TogetherAIClient
-
-DATA_PATH = Path('../data')
-MATRES_DATA_PATH = Path('../data') / 'MATRES'
-PLATINUM_RAW = MATRES_DATA_PATH / 'raw' / 'TBAQ-cleaned' / 'te3-platinum'
-gold_data_path = MATRES_DATA_PATH / 'platinum.txt'
-TRC_RAW_PATH = DATA_PATH / 'TRC'
-TRC_RESULTS_PATH = TRC_RAW_PATH / 'results'
->>>>>>> 29f78592
 
 def generate_suffix_name(model_name: str, method: str, suffix_path: str):
     suffixes = [model_name.split('/')[1] if '/' in model_name else model_name, method]
@@ -113,10 +98,6 @@
 
 
 if __name__ == '__main__':
-<<<<<<< HEAD
-    gpu_device = 1
-    os.environ['CUDA_VISIBLE_DEVICES'] = str(gpu_device)
-=======
     BASE_NAMES = ['AQUAINT', 'TimeBank', 'te3-platinum']
     BASE_DF_PATHS = ['aquaint.txt', 'timebank.txt', 'platinum.txt']
 
@@ -125,7 +106,9 @@
 
     mode = 'pair'
     # mode = 'multi'
->>>>>>> 29f78592
+
+    gpu_device = 1
+    os.environ['CUDA_VISIBLE_DEVICES'] = str(gpu_device)
 
     method = 'zero-shot'
     # method = 'few-shot'
